--- conflicted
+++ resolved
@@ -89,17 +89,13 @@
 
         self.children = [
             self.fig,
-<<<<<<< HEAD
             widgets.HBox([
                 left_opacity_slider,
                 right_opacity_slider,
                 color_by_radio_button
             ])
 
-=======
-            widgets.HBox([left_opacity_slider, right_opacity_slider]),
->>>>>>> daefda2a
-        ]
+
 
     @staticmethod
     def find_normals(points, k=3):
@@ -177,7 +173,6 @@
                                     ),
                                     ),
                         text=df_to_hover_text(electrodes.to_dataframe()),
-<<<<<<< HEAD
                         hoverinfo='text',
                         )
                 ),
@@ -186,9 +181,6 @@
                     legend=dict(
                         x=0,
                         y=1,
-=======
-                        hoverinfo="text",
->>>>>>> daefda2a
                     ),
             )
 
@@ -229,7 +221,6 @@
             self.fig.data[0].opacity = change["new"]
 
     def observe_right_opacity(self, change):
-<<<<<<< HEAD
         if 'new' in change and isinstance(change['new'], float):
             self.fig.data[1].opacity = change['new']
 
@@ -238,7 +229,3 @@
             self.fig.data = None
             self.plot_human_brain()
             self.show_electrodes(self.electrodes, change['new'])
-=======
-        if "new" in change and isinstance(change["new"], float):
-            self.fig.data[1].opacity = change["new"]
->>>>>>> daefda2a
