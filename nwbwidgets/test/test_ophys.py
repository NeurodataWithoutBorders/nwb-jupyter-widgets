import numpy as np
import matplotlib.pyplot as plt
from datetime import datetime
from dateutil.tz import tzlocal
from pynwb import NWBFile
import ipywidgets as widgets
from ndx_grayscalevolume import GrayscaleVolume
from nwbwidgets.view import default_neurodata_vis_spec
from pynwb.ophys import TwoPhotonSeries, OpticalChannel, ImageSegmentation, Fluorescence, DfOverF
from pynwb.device import Device
from nwbwidgets.ophys import show_grayscale_volume,show_two_photon_series,show_df_over_f,show_plane_segmentation_2d,\
plane_segmentation_2d_widget,show_plane_segmentation_3d,show_plane_segmentation,show_image_segmentation
import unittest



def test_show_grayscale_volume():
    vol = GrayscaleVolume(name='vol',data=np.random.rand(2700).reshape((30,30,3)))
    assert isinstance(show_grayscale_volume(vol, default_neurodata_vis_spec),widgets.Widget)
    
    
class CalciumImagingTestCase(unittest.TestCase):
    
    def setUp(self):
        
        nwbfile = NWBFile('my first synthetic recording', 'EXAMPLE_ID', datetime.now(tzlocal()),
                          experimenter='Dr. Bilbo Baggins',
                          lab='Bag End Laboratory',
                          institution='University of Middle Earth at the Shire',
                          experiment_description=('I went on an adventure with thirteen '
                                                  'dwarves to reclaim vast treasures.'),
                          session_id='LONELYMTN')


        device = Device('imaging_device_1')
        nwbfile.add_device(device)
        optical_channel = OpticalChannel('my_optchan', 'description', 500.)
        imaging_plane = nwbfile.create_imaging_plane('my_imgpln', optical_channel, 'a very interesting part of the brain',
                                                     device, 600., 300., 'GFP', 'my favorite brain location',
                                                     np.ones((5, 5, 3)), 4.0, 'manifold unit', 'A frame to refer to')

        self.image_series = TwoPhotonSeries(name='test_iS', dimension=[2],data=np.random.rand(10, 5, 5, 3),
                                       external_file=['images.tiff'], imaging_plane=imaging_plane,
                                       starting_frame=[0], format='tiff', starting_time=0.0, rate=1.0)
        nwbfile.add_acquisition(self.image_series)


        mod = nwbfile.create_processing_module('ophys', 'contains optical physiology processed data')
        self.img_seg = ImageSegmentation()
        mod.add(self.img_seg)
        self.ps = self.img_seg.create_plane_segmentation('output from segmenting my favorite imaging plane',
                                               imaging_plane, 'my_planeseg', self.image_series)


        w, h = 3, 3
        pix_mask1 = [(0, 0, 1.1), (1, 1, 1.2), (2, 2, 1.3)]
        vox_mask1 = [(0, 0, 0, 1.1), (1, 1, 1, 1.2), (2, 2, 2, 1.3)]
        img_mask1 = [[0.0 for x in range(w)] for y in range(h)]
        img_mask1[0][0] = 1.1
        img_mask1[1][1] = 1.2
        img_mask1[2][2] = 1.3
        self.ps.add_roi(pixel_mask=pix_mask1, image_mask=img_mask1, voxel_mask=vox_mask1)

        pix_mask2 = [(0, 0, 2.1), (1, 1, 2.2)]
        vox_mask2 = [(0, 0, 0, 2.1), (1, 1, 1, 2.2)]
        img_mask2 = [[0.0 for x in range(w)] for y in range(h)]
        img_mask2[0][0] = 2.1
        img_mask2[1][1] = 2.2
        self.ps.add_roi(pixel_mask=pix_mask2, image_mask=img_mask2, voxel_mask=vox_mask2)

        fl = Fluorescence()
        mod.add(fl)

        rt_region = self.ps.create_roi_table_region('the first of two ROIs', region=[0])

        data = np.random.randn(10, 5)
        timestamps = np.array([0.0, 0.1, 0.2, 0.3, 0.4, 0.5, 0.6, 0.7, 0.8, 0.9])
        rrs = fl.create_roi_response_series('my_rrs', data, rt_region, unit='lumens', timestamps=timestamps)

        self.df_over_f = DfOverF(rrs)
        
    def test_show_two_photon_series(self):
        assert isinstance(show_two_photon_series(self.image_series, default_neurodata_vis_spec), widgets.Widget)
        
    def test_show_df_over_f(self):
<<<<<<< HEAD
        assert isinstance(show_df_over_f(self.df_over_f,default_neurodata_vis_spec),widgets.Widget)
        
    def test_show_plane_segmentation_2d(self):
        color_wheel = ['red', 'blue', 'green', 'black', 'magenta', 'yellow']
        assert isinstance(show_plane_segmentation_2d(self.ps,color_by='pixel_mask',color_wheel=color_wheel),widgets.Widget)
        
    def test_plane_segmentation_2d_widget(self):
        assert isinstance(plane_segmentation_2d_widget(self.ps),widgets.Widget)
        
    def test_show_plane_segmentation_3d(self):
        assert isinstance(show_plane_segmentation_3d(self.ps),widgets.Widget)
        
    def test_show_plane_segmentation(self):
        assert isinstance(show_plane_segmentation(self.ps,default_neurodata_vis_spec),widgets.Widget)
        
    def test_show_image_segmentation(self):
        assert isinstance(show_image_segmentation(self.img_seg,default_neurodata_vis_spec),widgets.Widget)
=======
        assert isinstance(show_df_over_f(self.df_over_f, default_neurodata_vis_spec), widgets.Widget)
>>>>>>> 2ab17276
<|MERGE_RESOLUTION|>--- conflicted
+++ resolved
@@ -83,7 +83,6 @@
         assert isinstance(show_two_photon_series(self.image_series, default_neurodata_vis_spec), widgets.Widget)
         
     def test_show_df_over_f(self):
-<<<<<<< HEAD
         assert isinstance(show_df_over_f(self.df_over_f,default_neurodata_vis_spec),widgets.Widget)
         
     def test_show_plane_segmentation_2d(self):
@@ -101,6 +100,4 @@
         
     def test_show_image_segmentation(self):
         assert isinstance(show_image_segmentation(self.img_seg,default_neurodata_vis_spec),widgets.Widget)
-=======
-        assert isinstance(show_df_over_f(self.df_over_f, default_neurodata_vis_spec), widgets.Widget)
->>>>>>> 2ab17276
+
