--- conflicted
+++ resolved
@@ -1,22 +1,24 @@
 import unittest
+
 from datetime import datetime
 
 import ipywidgets as widgets
 import numpy as np
 from dateutil.tz import tzlocal
 from ndx_grayscalevolume import GrayscaleVolume
-from nwbwidgets.ophys import show_grayscale_volume, TwoPhotonSeriesWidget, show_df_over_f
-from nwbwidgets.view import default_neurodata_vis_spec
 from pynwb import NWBFile
 from pynwb.device import Device
-<<<<<<< HEAD
 from pynwb.ophys import TwoPhotonSeries, OpticalChannel, ImageSegmentation, Fluorescence, DfOverF
-=======
-from nwbwidgets.ophys import show_grayscale_volume,show_two_photon_series,show_df_over_f,show_plane_segmentation_2d,\
-plane_segmentation_2d_widget,show_plane_segmentation_3d,show_plane_segmentation,show_image_segmentation
-import unittest
 
->>>>>>> 4a812275
+from nwbwidgets.ophys import TwoPhotonSeriesWidget
+from nwbwidgets.ophys import (
+    show_grayscale_volume,
+    show_df_over_f, show_plane_segmentation_2d,
+    PlaneSegmentation2DWidget,
+    show_plane_segmentation_3d,
+    show_image_segmentation
+)
+from nwbwidgets.view import default_neurodata_vis_spec
 
 
 def test_show_grayscale_volume():
@@ -53,9 +55,17 @@
             grid_spacing=[0.001, 0.001],
             grid_spacing_unit='millimeters')
 
-        self.image_series = TwoPhotonSeries(name='test_iS', dimension=[2], data=np.random.rand(10, 5, 5, 3),
-                                            external_file=['images.tiff'], imaging_plane=imaging_plane,
-                                            starting_frame=[0], format='tiff', starting_time=0.0, rate=1.0)
+        self.image_series = TwoPhotonSeries(
+            name='test_iS',
+            dimension=[2],
+            data=np.random.rand(10, 5, 5, 3),
+            external_file=['images.tiff'],
+            imaging_plane=imaging_plane,
+            starting_frame=[0],
+            format='tiff',
+            starting_time=0.0,
+            rate=1.0
+        )
         nwbfile.add_acquisition(self.image_series)
 
         mod = nwbfile.create_processing_module('ophys', 'contains optical physiology processed data')
@@ -95,25 +105,18 @@
         assert isinstance(TwoPhotonSeriesWidget(self.image_series, default_neurodata_vis_spec), widgets.Widget)
 
     def test_show_df_over_f(self):
-<<<<<<< HEAD
         assert isinstance(show_df_over_f(self.df_over_f, default_neurodata_vis_spec), widgets.Widget)
-=======
-        assert isinstance(show_df_over_f(self.df_over_f, default_neurodata_vis_spec), widgets.Widget)
-        
+
     def test_show_plane_segmentation_2d(self):
         color_wheel = ['red', 'blue', 'green', 'black', 'magenta', 'yellow']
-        assert isinstance(show_plane_segmentation_2d(self.ps, color_by='pixel_mask', color_wheel=color_wheel), widgets.Widget)
-        
+        assert isinstance(show_plane_segmentation_2d(self.ps, color_by='pixel_mask', color_wheel=color_wheel),
+                          widgets.Widget)
+
     def test_plane_segmentation_2d_widget(self):
-        assert isinstance(plane_segmentation_2d_widget(self.ps), widgets.Widget)
-        
+        assert isinstance(PlaneSegmentation2DWidget(self.ps), widgets.Widget)
+
     def test_show_plane_segmentation_3d(self):
         assert isinstance(show_plane_segmentation_3d(self.ps), widgets.Widget)
-        
-    def test_show_plane_segmentation(self):
-        assert isinstance(show_plane_segmentation(self.ps, default_neurodata_vis_spec), widgets.Widget)
-        
+
     def test_show_image_segmentation(self):
-        assert isinstance(show_image_segmentation(self.img_seg, default_neurodata_vis_spec), widgets.Widget)
-
->>>>>>> 4a812275
+        assert isinstance(show_image_segmentation(self.img_seg, default_neurodata_vis_spec), widgets.Widget)