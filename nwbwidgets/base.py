from nwbwidgets import view
import numpy as np
import matplotlib.pyplot as plt
from ipywidgets import widgets
from IPython import display
from collections import Iterable
<<<<<<< HEAD
from pynwb import TimeSeries, ProcessingModule
from pynwb.core import NWBDataInterface
from collections import OrderedDict
from hdmf.common import DynamicTable
from matplotlib.pyplot import Figure
=======
from pynwb import TimeSeries
#from pynwb.core import NWBBaseType, DynamicTable
from collections import OrderedDict
from datetime import datetime
>>>>>>> 4c4c4e0b


def show_timeseries(node: TimeSeries, **kwargs):
    info = []
    for key in ('description', 'comments', 'unit', 'resolution', 'conversion'):
        info.append(widgets.Text(value=repr(getattr(node, key)), description=key, disabled=True))
    children = [widgets.VBox(info)]

    fig, ax = plt.subplots()
    if node.timestamps:
        ax.plot(node.timestamps, node.data)
    else:
        ax.plot(np.arange(len(node.data)) / node.rate + node.starting_time, node.data, **kwargs)
    ax.set_xlabel('time (s)')
    if node.unit:
        ax.set_ylabel(node.unit)

    children.append(fig2widget(fig))

    return widgets.HBox(children=children)


def show_subject(node, **kwargs):
    field_lay = widgets.Layout(max_height='40px', max_width='150px',
                               min_height='30px', min_width='70px')
    info = []
    for key, val in node.fields.items():
        lbl_key = widgets.Label(key+':', layout=field_lay)
        lbl_val = widgets.Label(str(val), layout=field_lay)
        info.append(widgets.HBox(children=[lbl_key, lbl_val]))
    vbox = widgets.VBox(info)
    return vbox


# def show_dynamic_table(node: DynamicTable, **kwargs):
def show_dynamic_table(node, **kwargs):
    out1 = widgets.Output()
    with out1:
        display.display(node.to_dataframe())
    return out1


<<<<<<< HEAD
def show_neurodata_base(node: NWBDataInterface, neurodata_vis_spec: OrderedDict):
    info = []
    neuro_data = []
=======
#def show_neurodata_base(node: NWBBaseType, neurodata_vis_spec: OrderedDict):
def show_neurodata_base(node, neurodata_vis_spec):
    """
    Gets a pynwb object and returns a Vertical Box containing textual info and
    an expandable Accordion with it's children.
    """
    field_lay = widgets.Layout(max_height='40px', max_width='300px',
                               min_height='30px', min_width='180px')
    info = []         # string data type, exposed as a Text widget
    neuro_data = []   # more complex data types, also with children
>>>>>>> 4c4c4e0b
    labels = []
    for key, value in node.fields.items():
        if isinstance(value, str):
            #info.append(widgets.Text(value=repr(value), description=key, disabled=True))
            lbl_key = widgets.Label(key+':', layout=field_lay)
            lbl_val = widgets.Label(value, layout=field_lay)
            info.append(widgets.HBox(children=[lbl_key, lbl_val]))
        elif isinstance(value, datetime):
            #info.append(widgets.Text(value=str(value), description=key, disabled=True))
            lbl_key = widgets.Label(key+':', layout=field_lay)
            lbl_val = widgets.Label(str(value), layout=field_lay)
            info.append(widgets.HBox(children=[lbl_key, lbl_val]))
        elif key=='related_publications':
            for pub in value:
                info.append(widgets.HTML(value="<a href=http://dx.doi.org/"+pub[4:]+">"+pub+"</a>", description=key))
        elif key=='experimenter':
            lbl_experimenter = widgets.Label('Experimenter:', layout=field_lay)
            if isinstance(value, (list, tuple)):
                lbl_names = widgets.Label(', '.join(value), layout=field_lay)
            else:
                lbl_names = widgets.Label(value, layout=field_lay)
            hbox_exp = widgets.HBox(children=[lbl_experimenter, lbl_names])
            info.append(hbox_exp)
        elif (isinstance(value, Iterable) and len(value)) or value:
            neuro_data.append(view.nwb2widget(value, neurodata_vis_spec=neurodata_vis_spec))
            labels.append(key)
    accordion = widgets.Accordion(children=neuro_data, selected_index=None)
    for i, label in enumerate(labels):
        if hasattr(node.fields[label], 'description') and node.fields[label].description:
            accordion.set_title(i, label + ': ' + node.fields[label].description)
        else:
            accordion.set_title(i, label)
    return widgets.VBox(info + [accordion])


def dict2accordion(d, neurodata_vis_spec, **pass_kwargs):
    children = [widgets.HTML('Rendering...') for _ in d]
    accordion = widgets.Accordion(children=children, selected_index=None)
    for i, label in enumerate(d):
        if hasattr(d[label], 'description') and d[label].description:
            accordion.set_title(i, label + ': ' + d[label].description)
        else:
            accordion.set_title(i, label)
        accordion.set_title(i, label)

    def on_selected_index(change):
        if change.new is not None and isinstance(change.owner.children[change.new], widgets.HTML):
            children[change.new] = nwb2widget(list(d.values())[change.new], neurodata_vis_spec=neurodata_vis_spec,
                                              **pass_kwargs)
            change.owner.children = children

    accordion.observe(on_selected_index, names='selected_index')

    return accordion


def nwb2widget(node,  neurodata_vis_spec, **pass_kwargs):

    for ndtype, spec in neurodata_vis_spec.items():
        if isinstance(node, ndtype):
            if isinstance(spec, (dict, OrderedDict)):
                tabs_spec = list(spec.items())

                children = [tabs_spec[0][1](node)] + [widgets.HTML('Rendering...')
                                                      for _ in range(len(tabs_spec) - 1)]
                tab = widgets.Tab(children=children)
                [tab.set_title(i, label) for i, (label, _) in enumerate(tabs_spec)]

                def on_selected_index(change):
                    if isinstance(change.owner.children[change.new], widgets.HTML):
                        children[change.new] = vis2widget(tabs_spec[change.new][1](node))
                        change.owner.children = children

                tab.observe(on_selected_index, names='selected_index')

                return tab
            elif callable(spec):
                return vis2widget(spec(node, neurodata_vis_spec=neurodata_vis_spec, **pass_kwargs))
    out1 = widgets.Output()
    with out1:
        print(node)
    return out1


def vis2widget(vis):
    if isinstance(vis, widgets.Widget):
        return vis
    elif isinstance(vis, plt.Figure):
        return fig2widget(vis)
    else:
        raise ValueError('unsupported vis type')


def fig2widget(fig: Figure, **kwargs):
    out = widgets.Output()
    with out:
        plt.show(fig)
    return out


def processing_module(node: ProcessingModule, neurodata_vis_spec: OrderedDict):
    return nwb2widget(node.data_interfaces, neurodata_vis_spec=neurodata_vis_spec)


def show_text_fields(node, exclude=('comments', 'interval'), **kwargs):
    info = []
    for key in node.fields:
        if key not in exclude and isinstance(key, (str, float, int)):
            info.append(widgets.Text(value=repr(getattr(node, key)), description=key, disabled=True))
    return widgets.VBox(info)<|MERGE_RESOLUTION|>--- conflicted
+++ resolved
@@ -4,18 +4,12 @@
 from ipywidgets import widgets
 from IPython import display
 from collections import Iterable
-<<<<<<< HEAD
 from pynwb import TimeSeries, ProcessingModule
 from pynwb.core import NWBDataInterface
 from collections import OrderedDict
 from hdmf.common import DynamicTable
 from matplotlib.pyplot import Figure
-=======
-from pynwb import TimeSeries
-#from pynwb.core import NWBBaseType, DynamicTable
-from collections import OrderedDict
 from datetime import datetime
->>>>>>> 4c4c4e0b
 
 
 def show_timeseries(node: TimeSeries, **kwargs):
@@ -58,13 +52,7 @@
     return out1
 
 
-<<<<<<< HEAD
 def show_neurodata_base(node: NWBDataInterface, neurodata_vis_spec: OrderedDict):
-    info = []
-    neuro_data = []
-=======
-#def show_neurodata_base(node: NWBBaseType, neurodata_vis_spec: OrderedDict):
-def show_neurodata_base(node, neurodata_vis_spec):
     """
     Gets a pynwb object and returns a Vertical Box containing textual info and
     an expandable Accordion with it's children.
@@ -73,7 +61,6 @@
                                min_height='30px', min_width='180px')
     info = []         # string data type, exposed as a Text widget
     neuro_data = []   # more complex data types, also with children
->>>>>>> 4c4c4e0b
     labels = []
     for key, value in node.fields.items():
         if isinstance(value, str):
@@ -86,10 +73,10 @@
             lbl_key = widgets.Label(key+':', layout=field_lay)
             lbl_val = widgets.Label(str(value), layout=field_lay)
             info.append(widgets.HBox(children=[lbl_key, lbl_val]))
-        elif key=='related_publications':
+        elif key == 'related_publications':
             for pub in value:
                 info.append(widgets.HTML(value="<a href=http://dx.doi.org/"+pub[4:]+">"+pub+"</a>", description=key))
-        elif key=='experimenter':
+        elif key == 'experimenter':
             lbl_experimenter = widgets.Label('Experimenter:', layout=field_lay)
             if isinstance(value, (list, tuple)):
                 lbl_names = widgets.Label(', '.join(value), layout=field_lay)
